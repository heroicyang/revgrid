--- conflicted
+++ resolved
@@ -10,11 +10,7 @@
   <script src="sampledata.js"></script>
   <script src="myThemes.js"></script>
   <script src="RangeSelectionModel.js"></script>
-<<<<<<< HEAD
    <!-- <link rel="import" href="fin-hypergrid.dev.html"> -->
-=======
-<!--    <link rel="import" href="fin-hypergrid.dev.html"> -->
->>>>>>> 662b13bf
   <link rel="import" href="../../polymer/html/fin-hypergrid.html">
   <style>
     .abs {
